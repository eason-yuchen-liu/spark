--- conflicted
+++ resolved
@@ -39,7 +39,6 @@
     stateStoreMetadata: Array[StateMetadataTableEntry]) extends PartitionReaderFactory {
 
   override def createReader(partition: InputPartition): PartitionReader[InternalRow] = {
-<<<<<<< HEAD
     val stateStoreInputPartition = partition.asInstanceOf[StateStoreInputPartition]
     if (stateStoreInputPartition.sourceOptions.readChangeFeed) {
       new StateStoreChangeDataPartitionReader(storeConf, hadoopConf,
@@ -48,11 +47,6 @@
       new StatePartitionReader(storeConf, hadoopConf,
         stateStoreInputPartition, schema)
     }
-
-=======
-    new StatePartitionReader(storeConf, hadoopConf,
-      partition.asInstanceOf[StateStoreInputPartition], schema, stateStoreMetadata)
->>>>>>> 9af25f17
   }
 }
 
